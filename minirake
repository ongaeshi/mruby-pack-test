--- conflicted
+++ resolved
@@ -530,13 +530,9 @@
               next
             end
 
-<<<<<<< HEAD
+            wait_process while $rake_fiber_table.size >= $rake_jobs
+
             f.transfer
-=======
-            wait_process while $rake_fiber_table.size >= $rake_jobs
-
-            f.resume
->>>>>>> 640fca32
           end
         end
 
@@ -584,17 +580,14 @@
       if st.exitstatus != 0
         raise "Command Failed: [#{ent[:command]}]"
       end
-<<<<<<< HEAD
+
+      wait_process while $rake_fiber_table.size >= $rake_jobs
+
       ent[:fiber].transfer
-=======
-
-      wait_process while $rake_fiber_table.size >= $rake_jobs
-
-      ent[:fiber].resume
->>>>>>> 640fca32
-    end
-  end
-end
+    end
+  end
+
+  end
 
 if __FILE__ == $0 then
   RakeApp.new.run
