--- conflicted
+++ resolved
@@ -306,11 +306,7 @@
 }
 
 MRB_API mrb_bool
-<<<<<<< HEAD
-mrb_class_under_defined(mrb_state *mrb, struct RClass *outer, const char *name)
-=======
 mrb_class_defined_under(mrb_state *mrb, struct RClass *outer, const char *name)
->>>>>>> b165708c
 {
   mrb_value sym = mrb_check_intern_cstr(mrb, name);
   if (mrb_nil_p(sym)) {
