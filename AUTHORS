--- conflicted
+++ resolved
@@ -42,9 +42,4 @@
    Masahiro Wakame
    YAMAMOTO Masaya
    KOBAYASHI Shuji
-<<<<<<< HEAD
-   RIZAL Reckordp
-=======
-   RIZAL Reckordp
-
->>>>>>> 1cc270f0
+   RIZAL Reckordp