assert("Enumerator::Lazy") do
  a = [1, 2]
  assert_equal Enumerator::Lazy, a.lazy.class
end

assert("Enumerator::Lazy laziness") do
  a = Object.new
  def a.each
    return to_enum :each unless block_given?
    self.b << 10
    yield 1
    self.b << 20
    yield 2
    self.b << 30
    yield 3
    self.b << 40
    yield 4
    self.b << 50
    yield 5
  end
  def a.b(b=nil)
    @b = b if b
    @b
  end

  a.b([])
  assert_equal [1,2], a.each.lazy.take(2).force
  assert_equal [10,20], a.b

  a.b([])
  assert_equal [2,4], a.each.lazy.select{|x|x%2==0}.take(2).force
  assert_equal [10,20,30,40], a.b

  a.b([])
  assert_equal [1], a.each.lazy.take_while{|x|x<2}.take(1).force
  assert_equal [10], a.b

  a.b([])
  assert_equal [1], a.each.lazy.take_while{|x|x<2}.take(4).force
  assert_equal [10,20], a.b
end

<<<<<<< HEAD
assert("Enumrable::Lazy#to_enum") do
  lazy_enum = (0..Float::INFINITY).lazy.to_enum(:each_slice, 2)
  assert_kind_of Enumerable::Lazy, lazy_enum
  assert_equal [0*1, 2*3, 4*5, 6*7], lazy_enum.map { |a| a.first * a.last }.first(4)
end

assert("Enumerable::Lazy#zip with cycle") do
=======
assert("Enumerator::Lazy#zip with cycle") do
>>>>>>> 0f902279
  e1 = [1, 2, 3].cycle
  e2 = [:a, :b].cycle
  assert_equal [[1,:a],[2,:b],[3,:a]], e1.lazy.zip(e2).first(3)
end<|MERGE_RESOLUTION|>--- conflicted
+++ resolved
@@ -40,17 +40,13 @@
   assert_equal [10,20], a.b
 end
 
-<<<<<<< HEAD
-assert("Enumrable::Lazy#to_enum") do
+assert("Enumrator::Lazy#to_enum") do
   lazy_enum = (0..Float::INFINITY).lazy.to_enum(:each_slice, 2)
-  assert_kind_of Enumerable::Lazy, lazy_enum
+  assert_kind_of Enumerator::Lazy, lazy_enum
   assert_equal [0*1, 2*3, 4*5, 6*7], lazy_enum.map { |a| a.first * a.last }.first(4)
 end
 
-assert("Enumerable::Lazy#zip with cycle") do
-=======
 assert("Enumerator::Lazy#zip with cycle") do
->>>>>>> 0f902279
   e1 = [1, 2, 3].cycle
   e2 = [:a, :b].cycle
   assert_equal [[1,:a],[2,:b],[3,:a]], e1.lazy.zip(e2).first(3)
