# coding: utf-8
##
# Array
#
# ISO 15.2.12
class Array

  ##
  # Calls the given block for each element of +self+
  # and pass the respective element.
  #
  # ISO 15.2.12.5.10
  def each(&block)
    return to_enum :each unless block

    idx = 0
    while idx < length
      block.call(self[idx])
      idx += 1
    end
    self
  end

  ##
  # Calls the given block for each element of +self+
  # and pass the index of the respective element.
  #
  # ISO 15.2.12.5.11
  def each_index(&block)
    return to_enum :each_index unless block

    idx = 0
    while idx < length
      block.call(idx)
      idx += 1
    end
    self
  end

  ##
  # Calls the given block for each element of +self+
  # and pass the respective element. Each element will
  # be replaced by the resulting values.
  #
  # ISO 15.2.12.5.7
  def collect!(&block)
    return to_enum :collect! unless block

    idx = 0
    len = size
    while idx < len
      self[idx] = block.call self[idx]
      idx += 1
    end
    self
  end

  ##
  # Alias for collect!
  #
  # ISO 15.2.12.5.20
  alias map! collect!

  ##
  # Private method for Array creation.
  #
  # ISO 15.2.12.5.15
  def initialize(size=0, obj=nil, &block)
    size = size.__to_int
    raise ArgumentError, "negative array size" if size < 0

    self.clear
    if size > 0
      self[size - 1] = nil # allocate

      idx = 0
      while idx < size
        self[idx] = (block)? block.call(idx): obj
        idx += 1
      end
    end

    self
  end

<<<<<<< HEAD
  def _inspect(recur_list)
    return "[]" if self.size == 0
    return "[...]" if recur_list[self.object_id]
    recur_list[self.object_id] = true
    "["+self.map{|x|x._inspect(recur_list)}.join(", ")+"]"
=======
  def _inspect
    size = self.size
    return "[]" if size == 0
    ary=[]
    i=0
    while i<size
      ary<<self[i].inspect
      i+=1
    end
    "["+ary.join(", ")+"]"
>>>>>>> 9af3b7c6
  end
  ##
  # Return the contents of this array as a string.
  #
  # ISO 15.2.12.5.31 (x)
  def inspect
    self._inspect({})
  end
  # ISO 15.2.12.5.32 (x)
  alias to_s inspect

  ##
  #  Equality---Two arrays are equal if they contain the same number
  #  of elements and if each element is equal to (according to
  #  Object.==) the corresponding element in the other array.
  #
  # ISO 15.2.12.5.33 (x)
  def ==(other)
    other = self.__ary_eq(other)
    return false if other == false
    return true  if other == true
    len = self.size
    i = 0
    while i < len
      return false if self[i] != other[i]
      i += 1
    end
    return true
  end

  ##
  #  Returns <code>true</code> if +self+ and _other_ are the same object,
  #  or are both arrays with the same content.
  #
  # ISO 15.2.12.5.34 (x)
  def eql?(other)
    other = self.__ary_eq(other)
    return false if other == false
    return true  if other == true
    len = self.size
    i = 0
    while i < len
      return false unless self[i].eql?(other[i])
      i += 1
    end
    return true
  end

  ##
  #  Comparison---Returns an integer (-1, 0, or +1)
  #  if this array is less than, equal to, or greater than <i>other_ary</i>.
  #  Each object in each array is compared (using <=>). If any value isn't
  #  equal, then that inequality is the return value. If all the
  #  values found are equal, then the return is based on a
  #  comparison of the array lengths.  Thus, two arrays are
  #  "equal" according to <code>Array#<=></code> if and only if they have
  #  the same length and the value of each element is equal to the
  #  value of the corresponding element in the other array.
  #
  # ISO 15.2.12.5.36 (x)
  def <=>(other)
    other = self.__ary_cmp(other)
    return 0 if 0 == other
    return nil if nil == other

    len = self.size
    n = other.size
    len = n if len > n
    i = 0
    while i < len
      n = (self[i] <=> other[i])
      return n if n.nil? || n != 0
      i += 1
    end
    len = self.size - other.size
    if len == 0
      0
    elsif len > 0
      1
    else
      -1
    end
  end

  ##
  # Delete element with index +key+
  def delete(key, &block)
    while i = self.index(key)
      self.delete_at(i)
      ret = key
    end
    return block.call if ret.nil? && block
    ret
  end
end

##
# Array is enumerable
class Array
  # ISO 15.2.12.3
  include Enumerable

  ##
  # Sort all elements and replace +self+ with these
  # elements.
  def sort!(&block)
    stack = [ [ 0, self.size - 1 ] ]
    until stack.empty?
      left, mid, right = stack.pop
      if right == nil
        right = mid
        # sort self[left..right]
        if left < right
          if left + 1 == right
            lval = self[left]
            rval = self[right]
            cmp = if block then block.call(lval,rval) else lval <=> rval end
            if cmp.nil?
              raise ArgumentError, "comparison of #{lval.inspect} and #{rval.inspect} failed"
            end
            if cmp > 0
              self[left]  = rval
              self[right] = lval
            end
          else
            mid = ((left + right + 1) / 2).floor
            stack.push [ left, mid, right ]
            stack.push [ mid, right ]
            stack.push [ left, (mid - 1) ] if left < mid - 1
          end
        end
      else
        lary = self[left, mid - left]
        lsize = lary.size

        # The entity sharing between lary and self may cause a large memory
        # copy operation in the merge loop below.  This harmless operation
        # cancels the sharing and provides a huge performance gain.
        lary[0] = lary[0]

        # merge
        lidx = 0
        ridx = mid
        (left..right).each { |i|
          if lidx >= lsize
            break
          elsif ridx > right
            self[i, lsize - lidx] = lary[lidx, lsize - lidx]
            break
          else
            lval = lary[lidx]
            rval = self[ridx]
            cmp = if block then block.call(lval,rval) else lval <=> rval end
            if cmp.nil?
              raise ArgumentError, "comparison of #{lval.inspect} and #{rval.inspect} failed"
            end
            if cmp <= 0
              self[i] = lval
              lidx += 1
            else
              self[i] = rval
              ridx += 1
            end
          end
        }
      end
    end
    self
  end

  def sort(&block)
    self.dup.sort!(&block)
  end
end<|MERGE_RESOLUTION|>--- conflicted
+++ resolved
@@ -83,24 +83,18 @@
     self
   end
 
-<<<<<<< HEAD
   def _inspect(recur_list)
-    return "[]" if self.size == 0
+    size = self.size
+    return "[]" if size == 0
     return "[...]" if recur_list[self.object_id]
     recur_list[self.object_id] = true
-    "["+self.map{|x|x._inspect(recur_list)}.join(", ")+"]"
-=======
-  def _inspect
-    size = self.size
-    return "[]" if size == 0
     ary=[]
     i=0
     while i<size
-      ary<<self[i].inspect
+      ary<<self[i]._inspect(recur_list)
       i+=1
     end
     "["+ary.join(", ")+"]"
->>>>>>> 9af3b7c6
   end
   ##
   # Return the contents of this array as a string.
