--- conflicted
+++ resolved
@@ -1,33 +1,22 @@
 class Module
   # 15.2.2.4.13
   def attr_reader(*names)
-<<<<<<< HEAD
-    names.each{|name|
-      name2 = ('@'+name.to_s)
-=======
     names.each do |name|
       name = name.to_s
       raise(NameError, "#{name.inspect} is not allowed as an instance variable name") if name.include?('@') || name.include?('?')  || name.include?('$')
       
       name2 = ('@'+name).intern
->>>>>>> fe5324bd
       define_method(name){self.instance_variable_get(name2)}
     end
   end
   # 15.2.2.4.14
   def attr_writer(*names)
-<<<<<<< HEAD
-    names.each{|name|
-      name2 = ('@'+name.to_s)
-      name = (name.to_s+"=")
-=======
     names.each do |name|
       name = name.to_s
       raise(NameError, "#{name.inspect} is not allowed as an instance variable name") if name.include?('@') || name.include?('?')  || name.include?('$')
       
       name2 = ('@'+name).intern
       name = (name+"=").intern
->>>>>>> fe5324bd
       define_method(name){|v|self.instance_variable_set(name2,v)}
     end
   end
